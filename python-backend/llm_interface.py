--- conflicted
+++ resolved
@@ -241,9 +241,6 @@
                 "response": "I'm sorry, I encountered an error processing your request.",
                 "action": None,
                 "params": {}
-<<<<<<< HEAD
-            }
-=======
             }
 
     # Model Management Methods
@@ -421,5 +418,4 @@
 
     def get_current_model(self) -> str:
         """Get the name of the currently loaded model"""
-        return self.model_name or "No model loaded"
->>>>>>> c4d4b395
+        return self.model_name or "No model loaded"