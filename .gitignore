--- conflicted
+++ resolved
@@ -4,10 +4,7 @@
 yarn-debug.log*
 yarn-error.log*
 .claude
-<<<<<<< HEAD
-=======
 CLAUDE.md
->>>>>>> c4d4b395
 
 # Python
 __pycache__/
