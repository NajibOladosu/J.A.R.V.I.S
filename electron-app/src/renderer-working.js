--- conflicted
+++ resolved
@@ -399,47 +399,6 @@
         }
     }
 
-<<<<<<< HEAD
-
-    // Settings modal functions
-    showSettingsModal() {
-        const modal = document.getElementById('settingsModal');
-        if (modal) {
-            modal.classList.add('show');
-            this.loadSettings();
-        }
-    }
-
-    hideSettingsModal() {
-        const modal = document.getElementById('settingsModal');
-        if (modal) {
-            modal.classList.remove('show');
-        }
-    }
-
-    loadSettings() {
-        // Load current theme
-        const currentTheme = document.documentElement.getAttribute('data-theme') || 'light';
-        const themeSelect = document.getElementById('themeSelect');
-        if (themeSelect) {
-            themeSelect.value = currentTheme;
-        }
-
-        // Load voice settings
-        const voiceEnabled = localStorage.getItem('jarvis-voice-enabled') !== 'false';
-        const voiceEnabledCheck = document.getElementById('voiceEnabledCheck');
-        if (voiceEnabledCheck) {
-            voiceEnabledCheck.checked = voiceEnabled;
-        }
-
-        // Load auto-start setting
-        const autoStart = localStorage.getItem('jarvis-auto-start') === 'true';
-        const autoStartCheck = document.getElementById('autoStartCheck');
-        if (autoStartCheck) {
-            autoStartCheck.checked = autoStart;
-        }
-=======
->>>>>>> c4d4b395
 
     // Model management functions
     async checkModelAvailability(modelName) {
@@ -448,39 +407,13 @@
         
         if (!statusEl || !statusTextEl) return;
 
-<<<<<<< HEAD
-    }
-=======
         statusEl.style.display = 'block';
         statusTextEl.textContent = 'Checking model availability...';
->>>>>>> c4d4b395
-
-        try {
-<<<<<<< HEAD
-            // Get all settings values
-            const themeSelect = document.getElementById('themeSelect');
-            const voiceEnabledCheck = document.getElementById('voiceEnabledCheck');
-            const autoStartCheck = document.getElementById('autoStartCheck');
-            const pythonPortInput = document.getElementById('pythonPortInput');
-            const modelSelect = document.getElementById('modelSelect');
-
-            // Create settings object for frontend storage
-            const frontendSettings = {
-                'jarvis-theme': themeSelect?.value || 'light',
-                'jarvis-voice-enabled': voiceEnabledCheck?.checked !== false,
-                'jarvis-auto-start': autoStartCheck?.checked === true,
-                'jarvis-backend-port': pythonPortInput?.value || '8000',
-                'jarvis-ai-model': modelSelect?.value || 'orca-mini-3b-gguf2-q4_0.gguf',
-            };
-
-            // Save to localStorage
-            Object.entries(frontendSettings).forEach(([key, value]) => {
-                localStorage.setItem(key, value);
-=======
+
+        try {
             const response = await this.sendBackendRequest('/model/check', {
                 method: 'POST',
                 data: { model_name: modelName }
->>>>>>> c4d4b395
             });
 
             if (response && response.success) {
@@ -517,32 +450,10 @@
         statusTextEl.style.color = 'var(--accent-primary)';
 
         try {
-<<<<<<< HEAD
-            // Get all settings values
-            const themeSelect = document.getElementById('themeSelect');
-            const voiceEnabledCheck = document.getElementById('voiceEnabledCheck');
-            const autoStartCheck = document.getElementById('autoStartCheck');
-            const pythonPortInput = document.getElementById('pythonPortInput');
-            const modelSelect = document.getElementById('modelSelect');
-
-            // Create settings object for frontend storage
-            const frontendSettings = {
-                'jarvis-theme': themeSelect?.value || 'light',
-                'jarvis-voice-enabled': voiceEnabledCheck?.checked !== false,
-                'jarvis-auto-start': autoStartCheck?.checked === true,
-                'jarvis-backend-port': pythonPortInput?.value || '8000',
-                'jarvis-ai-model': modelSelect?.value || 'orca-mini-3b-gguf2-q4_0.gguf',
-            };
-
-            // Save to localStorage
-            Object.entries(frontendSettings).forEach(([key, value]) => {
-                localStorage.setItem(key, value);
-=======
             // Start model download
             const downloadResponse = await this.sendBackendRequest('/model/download', {
                 method: 'POST',
                 data: { model_name: modelName }
->>>>>>> c4d4b395
             });
 
             if (!downloadResponse || !downloadResponse.success) {
@@ -615,22 +526,12 @@
             });
             return response;
         } catch (error) {
-<<<<<<< HEAD
-            console.error('Error sending settings to backend:', error);
-            return null;
-        }
-    }
-
-
-=======
             console.error('Backend request error:', error);
             return { success: false, error: error.message };
         }
     }
 
 
-
->>>>>>> c4d4b395
 }
 
 // Initialize when DOM is loaded
