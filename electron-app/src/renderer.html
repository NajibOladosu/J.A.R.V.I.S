<!DOCTYPE html>
<html lang="en" data-theme="light">
<head>
    <meta charset="UTF-8">
    <meta name="viewport" content="width=device-width, initial-scale=1.0">
    <title>JARVIS AI Assistant</title>
    <link rel="stylesheet" href="styles/main.css">
    <link href="https://fonts.googleapis.com/css2?family=Inter:wght@300;400;500;600;700&display=swap" rel="stylesheet">
    <link href="https://fonts.googleapis.com/css2?family=JetBrains+Mono:wght@400;500;600&display=swap" rel="stylesheet">
</head>
<body>
    <div id="app">
        <!-- Custom Title Bar -->
        <div class="title-bar" id="titleBar">
            <div class="title-bar-left">
                <div class="app-icon">J</div>
                <span class="app-title">JARVIS</span>
                <div class="status-indicator" id="statusIndicator">
                    <span class="status-dot"></span>
                    <span class="status-text">Initializing...</span>
                </div>
            </div>
            <div class="title-bar-center" id="titleBarCenter" style="display: none;">
                <span class="app-title">JARVIS</span>
            </div>
            <div class="title-bar-right">
                <button class="theme-toggle" id="themeToggle" title="Toggle Theme">
                    <svg width="16" height="16" viewBox="0 0 24 24" fill="currentColor" class="sun-icon">
                        <path d="M12,7A5,5 0 0,1 17,12A5,5 0 0,1 12,17A5,5 0 0,1 7,12A5,5 0 0,1 12,7M12,9A3,3 0 0,0 9,12A3,3 0 0,0 12,15A3,3 0 0,0 15,12A3,3 0 0,0 12,9M12,2L14.39,5.42C13.65,5.15 12.84,5 12,5C11.16,5 10.35,5.15 9.61,5.42L12,2M3.34,7L7.5,6.65C6.9,7.16 6.36,7.78 5.94,8.5C5.52,9.22 5.25,10 5.11,10.79L3.34,7M3.36,17L5.12,13.21C5.26,14 5.53,14.78 5.95,15.5C6.37,16.22 6.91,16.84 7.51,17.35L3.36,17M20.65,7L18.88,10.79C18.74,10 18.47,9.22 18.05,8.5C17.63,7.78 17.09,7.15 16.49,6.65L20.65,7M20.64,17L16.5,17.35C17.1,16.84 17.64,16.22 18.06,15.5C18.48,14.78 18.75,14 18.89,13.21L20.64,17M12,22L9.61,18.58C10.35,18.85 11.16,19 12,19C12.84,19 13.65,18.85 14.39,18.58L12,22Z"/>
                    </svg>
                    <svg width="16" height="16" viewBox="0 0 24 24" fill="currentColor" class="moon-icon" style="display: none;">
                        <path d="M17.75,4.09L15.22,6.03L16.13,9.09L13.5,7.28L10.87,9.09L11.78,6.03L9.25,4.09L12.44,4L13.5,1L14.56,4L17.75,4.09M21.25,11L19.61,12.25L20.2,14.23L18.5,13.06L16.8,14.23L17.39,12.25L15.75,11L17.81,10.95L18.5,9L19.19,10.95L21.25,11M18.97,15.95C19.8,15.87 20.69,17.05 20.16,17.8C19.84,18.25 19.5,18.67 19.08,19.07C15.17,23 8.84,23 4.94,19.07C1.03,15.17 1.03,8.83 4.94,4.93C5.34,4.53 5.76,4.17 6.21,3.85C6.96,3.32 8.14,4.21 8.06,5.04C7.79,7.9 8.75,10.87 10.95,13.06C13.14,15.26 16.1,16.22 18.97,15.95M17.33,17.97C14.5,17.81 11.7,16.64 9.53,14.5C7.36,12.31 6.2,9.5 6.04,6.68C3.23,9.82 3.34,14.4 6.35,17.41C9.37,20.43 14,20.54 17.33,17.97Z"/>
                    </svg>
                </button>
                <button class="title-button" id="settingsBtn" title="Settings">
                    <svg width="16" height="16" viewBox="0 0 24 24" fill="currentColor">
                        <path d="M12,15.5A3.5,3.5 0 0,1 8.5,12A3.5,3.5 0 0,1 12,8.5A3.5,3.5 0 0,1 15.5,12A3.5,3.5 0 0,1 12,15.5M19.43,12.97C19.47,12.65 19.5,12.33 19.5,12C19.5,11.67 19.47,11.34 19.43,11L21.54,9.37C21.73,9.22 21.78,8.95 21.66,8.73L19.66,5.27C19.54,5.05 19.27,4.96 19.05,5.05L16.56,6.05C16.04,5.66 15.5,5.32 14.87,5.07L14.5,2.42C14.46,2.18 14.25,2 14,2H10C9.75,2 9.54,2.18 9.5,2.42L9.13,5.07C8.5,5.32 7.96,5.66 7.44,6.05L4.95,5.05C4.73,4.96 4.46,5.05 4.34,5.27L2.34,8.73C2.22,8.95 2.27,9.22 2.46,9.37L4.57,11C4.53,11.34 4.5,11.67 4.5,12C4.5,12.33 4.53,12.65 4.57,12.97L2.46,14.63C2.27,14.78 2.22,15.05 2.34,15.27L4.34,18.73C4.46,18.95 4.73,19.03 4.95,18.95L7.44,17.94C7.96,18.34 8.5,18.68 9.13,18.93L9.5,21.58C9.54,21.82 9.75,22 10,22H14C14.25,22 14.46,21.82 14.5,21.58L14.87,18.93C15.5,18.68 16.04,18.34 16.56,17.94L19.05,18.95C19.27,19.03 19.54,18.95 19.66,18.73L21.66,15.27C21.78,15.05 21.73,14.78 21.54,14.63L19.43,12.97Z"/>
                    </svg>
                </button>
                <div class="window-controls" id="windowControls">
                    <button class="title-button" id="minimizeBtn" title="Minimize">
                        <svg width="16" height="16" viewBox="0 0 24 24" fill="currentColor">
                            <path d="M20,14H4V10H20"/>
                        </svg>
                    </button>
                    <button class="title-button" id="maximizeBtn" title="Maximize">
                        <svg width="16" height="16" viewBox="0 0 24 24" fill="currentColor">
                            <path d="M4,4H20V20H4V4M6,8V18H18V8H6Z"/>
                        </svg>
                    </button>
                    <button class="title-button close" id="closeBtn" title="Close">
                        <svg width="16" height="16" viewBox="0 0 24 24" fill="currentColor">
                            <path d="M19,6.41L17.59,5L12,10.59L6.41,5L5,6.41L10.59,12L5,17.59L6.41,19L12,13.41L17.59,19L19,17.59L13.41,12L19,6.41Z"/>
                        </svg>
                    </button>
                </div>
            </div>
        </div>

        <!-- Main Content -->
        <div class="main-content">
            <!-- Chat Interface -->
            <div class="chat-container">
                <div class="chat-header">
                    <div class="ai-avatar">
                        <div class="avatar-glow"></div>
                        <div class="avatar-core">J</div>
                    </div>
                    <div class="ai-info">
                        <h2>JARVIS</h2>
                        <p>Your Personal AI Assistant</p>
                    </div>
                    <div class="voice-controls">
                        <button class="voice-btn" id="voiceToggle" title="Toggle Voice">
                            <svg width="20" height="20" viewBox="0 0 24 24" fill="currentColor">
                                <path d="M12,2A3,3 0 0,1 15,5V11A3,3 0 0,1 12,14A3,3 0 0,1 9,11V5A3,3 0 0,1 12,2M19,11C19,14.53 16.39,17.44 13,17.93V21H11V17.93C7.61,17.44 5,14.53 5,11H7A5,5 0 0,0 12,16A5,5 0 0,0 17,11H19Z"/>
                            </svg>
                        </button>
                    </div>
                </div>

                <div class="chat-messages" id="chatMessages">
                    <div class="message ai-message">
                        <div class="message-avatar">
                            <div class="avatar-mini">J</div>
                        </div>
                        <div class="message-content">
                            <div class="message-text">
                                Hello! I'm JARVIS, your personal AI assistant. I can help you with file management, system tasks, setting reminders, and much more. How can I assist you today?
                            </div>
                            <div class="message-time">Just now</div>
                        </div>
                    </div>
                </div>

                <div class="chat-input-container">
                    <div class="input-wrapper">
                        <input type="text" id="messageInput" placeholder="Ask JARVIS anything..." maxlength="1000">
                        <div class="input-actions">
                            <button class="input-btn" id="listenBtn" title="Voice Input">
                                <svg width="18" height="18" viewBox="0 0 24 24" fill="currentColor">
                                    <path d="M12,2A3,3 0 0,1 15,5V11A3,3 0 0,1 12,14A3,3 0 0,1 9,11V5A3,3 0 0,1 12,2M19,11C19,14.53 16.39,17.44 13,17.93V21H11V17.93C7.61,17.44 5,14.53 5,11H7A5,5 0 0,0 12,16A5,5 0 0,0 17,11H19Z"/>
                                </svg>
                            </button>
                            <button class="input-btn send" id="sendBtn" title="Send Message">
                                <svg width="18" height="18" viewBox="0 0 24 24" fill="currentColor">
                                    <path d="M2,21L23,12L2,3V10L17,12L2,14V21Z"/>
                                </svg>
                            </button>
                        </div>
                    </div>
                    <div class="typing-indicator" id="typingIndicator">
                        <div class="typing-dots">
                            <span></span>
                            <span></span>
                            <span></span>
                        </div>
                        <span class="typing-text">JARVIS is thinking...</span>
                    </div>
                </div>
            </div>

        </div>

<<<<<<< HEAD
        <!-- Settings Modal -->
        <div class="modal" id="settingsModal">
            <div class="modal-content">
                <div class="modal-header">
                    <h2>Settings</h2>
                    <button class="modal-close" id="closeSettings">×</button>
                </div>
                <div class="modal-body">
                    <div class="settings-section">
                        <h3>Appearance</h3>
                        <div class="setting-item">
                            <label for="themeSelect">Theme:</label>
                            <select id="themeSelect">
                                <option value="dark">Dark (Default)</option>
                                <option value="light">Light</option>
                                <option value="blue">Tech Blue</option>
                            </select>
                        </div>
                    </div>
                    <div class="settings-section">
                        <h3>AI Model</h3>
                        <div class="setting-item">
                            <label for="modelSelect">AI Model:</label>
                            <select id="modelSelect">
                                <option value="orca-mini-3b-gguf2-q4_0.gguf">Orca Mini 3B (Default - Fast)</option>
                                <option value="mistral-7b-openorca.gguf2.Q4_0.gguf">Mistral 7B OpenOrca (Better Quality)</option>
                                <option value="nous-hermes-llama2-13b.q4_0.bin">Nous Hermes Llama2 13B (Slow but Smart)</option>
                                <option value="phi-2.Q4_0.gguf">Microsoft Phi-2 (Compact)</option>
                            </select>
                        </div>
                    </div>
                    <div class="settings-section">
                        <h3>Voice</h3>
                        <div class="setting-item">
                            <label>
                                <input type="checkbox" id="voiceEnabledCheck"> Enable Voice Features
                            </label>
                        </div>
                    </div>
                    <div class="settings-section">
                        <h3>System</h3>
                        <div class="setting-item">
                            <label>
                                <input type="checkbox" id="autoStartCheck"> Start with System
                            </label>
                        </div>
                        <div class="setting-item">
                            <label for="pythonPortInput">Backend Port:</label>
                            <input type="number" id="pythonPortInput" min="1024" max="65535" value="8000">
                        </div>
                    </div>
                </div>
                <div class="modal-footer">
                    <button class="btn secondary" id="cancelSettings">Cancel</button>
                    <button class="btn secondary" id="applySettings">Apply</button>
                    <button class="btn primary" id="saveSettings">Save & Close</button>
                </div>
            </div>
        </div>
=======
>>>>>>> c4d4b395

        <!-- Loading Overlay -->
        <div class="loading-overlay" id="loadingOverlay">
            <div class="loading-spinner">
                <div class="spinner-ring"></div>
                <div class="spinner-ring"></div>
                <div class="spinner-ring"></div>
            </div>
            <div class="loading-text">Initializing JARVIS...</div>
        </div>
    </div>

    <script src="renderer-working.js"></script>
</body>
</html><|MERGE_RESOLUTION|>--- conflicted
+++ resolved
@@ -122,68 +122,6 @@
 
         </div>
 
-<<<<<<< HEAD
-        <!-- Settings Modal -->
-        <div class="modal" id="settingsModal">
-            <div class="modal-content">
-                <div class="modal-header">
-                    <h2>Settings</h2>
-                    <button class="modal-close" id="closeSettings">×</button>
-                </div>
-                <div class="modal-body">
-                    <div class="settings-section">
-                        <h3>Appearance</h3>
-                        <div class="setting-item">
-                            <label for="themeSelect">Theme:</label>
-                            <select id="themeSelect">
-                                <option value="dark">Dark (Default)</option>
-                                <option value="light">Light</option>
-                                <option value="blue">Tech Blue</option>
-                            </select>
-                        </div>
-                    </div>
-                    <div class="settings-section">
-                        <h3>AI Model</h3>
-                        <div class="setting-item">
-                            <label for="modelSelect">AI Model:</label>
-                            <select id="modelSelect">
-                                <option value="orca-mini-3b-gguf2-q4_0.gguf">Orca Mini 3B (Default - Fast)</option>
-                                <option value="mistral-7b-openorca.gguf2.Q4_0.gguf">Mistral 7B OpenOrca (Better Quality)</option>
-                                <option value="nous-hermes-llama2-13b.q4_0.bin">Nous Hermes Llama2 13B (Slow but Smart)</option>
-                                <option value="phi-2.Q4_0.gguf">Microsoft Phi-2 (Compact)</option>
-                            </select>
-                        </div>
-                    </div>
-                    <div class="settings-section">
-                        <h3>Voice</h3>
-                        <div class="setting-item">
-                            <label>
-                                <input type="checkbox" id="voiceEnabledCheck"> Enable Voice Features
-                            </label>
-                        </div>
-                    </div>
-                    <div class="settings-section">
-                        <h3>System</h3>
-                        <div class="setting-item">
-                            <label>
-                                <input type="checkbox" id="autoStartCheck"> Start with System
-                            </label>
-                        </div>
-                        <div class="setting-item">
-                            <label for="pythonPortInput">Backend Port:</label>
-                            <input type="number" id="pythonPortInput" min="1024" max="65535" value="8000">
-                        </div>
-                    </div>
-                </div>
-                <div class="modal-footer">
-                    <button class="btn secondary" id="cancelSettings">Cancel</button>
-                    <button class="btn secondary" id="applySettings">Apply</button>
-                    <button class="btn primary" id="saveSettings">Save & Close</button>
-                </div>
-            </div>
-        </div>
-=======
->>>>>>> c4d4b395
 
         <!-- Loading Overlay -->
         <div class="loading-overlay" id="loadingOverlay">
